--- conflicted
+++ resolved
@@ -15,9 +15,7 @@
 
 # 定义特殊标记：开始标记和结束标记
 start_token = 'bos'  # Beginning of sentence
-
 end_token = 'eos'    # End of sentence
-
 
 def process_dataset(fileName):
     """处理诗歌数据集，构建词汇表和数字索引的诗歌数据
@@ -73,7 +71,7 @@
     return instances, word2id, id2word
 
 def poem_dataset():
-    """创建诗歌数据集的 TensorFlow Dataset 对象
+    """创建诗歌数据集的TensorFlow Dataset对象
     
     Returns:
         ds: 处理好的tf.data.Dataset对象
@@ -96,9 +94,11 @@
     ds = ds.map(lambda x, seqlen: (x[:, :-1], x[:, 1:], seqlen-1))
     return ds, word2id, id2word
 
+
 # # 模型代码
 
 # In[2]:
+
 
 class myRNNModel(keras.Model):
     """基于RNN的诗歌生成模型"""
@@ -164,9 +164,11 @@
         out = tf.argmax(logits, axis=-1)
         return out, state
 
+
 # ## 辅助函数：计算序列损失
 
 # In[3]:
+
 
 def mkMask(input_tensor, maxLen):
     """创建掩码，用于处理变长序列
@@ -225,6 +227,7 @@
     red_avg = red_sum / (tf.cast(lengths_reshape, dtype=tf.float32) + 1e-30)
     return red_avg
 
+
 # # 定义损失函数和训练函数
 
 # In[4]:
@@ -276,7 +279,7 @@
     """训练一个epoch
     
     Args:
-        epoch: 当前 epoch 编号
+        epoch: 当前epoch编号
         model: 诗歌生成模型
         optimizer: 优化器
         ds: 训练数据集
@@ -297,12 +300,8 @@
 
     return loss
 
-<<<<<<< HEAD
-
-# ## 训练过程
-=======
+
 # # 训练过程
->>>>>>> 4881a019
 
 # In[5]:
 
@@ -336,7 +335,7 @@
     
     # 生成最多50个词
     for _ in range(50):
-        #  预测下一个词
+        # 预测下一个词
         cur_token, state = model.get_next_token(cur_token, state)
         collect.append(cur_token.numpy()[0])
         # 遇到结束标记则停止
@@ -347,5 +346,4 @@
     return [id2word[t] for t in collect]
 
 # 生成并打印诗歌
-# 生成并打印诗歌
 print(''.join(gen_sentence()))