--- conflicted
+++ resolved
@@ -204,22 +204,10 @@
     # 创建图形
     f, ax = plt.subplots(figsize=(6, 4))  # 创建一个图形和坐标轴
     f.suptitle('Logistic Regression Example', fontsize=15)  # 设置图形的标题
-<<<<<<< HEAD
-    # 设置坐标轴标签
-    plt.ylabel('Y')  # 设置 y 轴标签
-    plt.xlabel('X')  # 设置 x 轴标签
-    # 设置坐标轴范围
-    ax.set_xlim(0, 10)  # 设置 x 轴范围为 0 到 10
-    ax.set_ylim(0, 10)  # 设置 y 轴范围为 0 到 10
-    # 创建线条和点的占位符
-=======
-    plt.ylabel('Y')
-    plt.xlabel('X')
-    ax.set_xlim(0, 10)
-    ax.set_ylim(0, 10)
-    ax.grid(linestyle="--", alpha=0.7)
-
->>>>>>> 38c07726
+    plt.ylabel('Y') 
+    plt.xlabel('X')  
+    ax.set_xlim(0, 10)  
+    ax.set_ylim(0, 10) 
     line_d, = ax.plot([], [], label = 'fit_line')
     C1_dots, = ax.plot([], [], '+', c = 'b', label = 'actual_dots')
     C2_dots, = ax.plot([], [], 'o', c = 'g', label = 'actual_dots')
