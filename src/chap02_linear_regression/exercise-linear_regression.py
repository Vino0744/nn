--- conflicted
+++ resolved
@@ -215,15 +215,9 @@
 
     # 生成偏置项和特征矩阵
     phi0 = np.expand_dims(np.ones_like(x_train), axis=1)
-<<<<<<< HEAD
-    phi1 = basis_func(x_train)  # 应用基函数转换原始特征，形状为(N, K)
-    phi = np.concatenate([phi0, phi1], axis=1)  # 应用基函数转换原始特征，形状为(N, K)
-=======
     # 构造偏置项1
     phi1 = basis_func(x_train)
     phi = np.concatenate([phi0, phi1], axis=1) # 将偏置项和特征矩阵拼接成完整的特征矩阵
->>>>>>> 8df33197
-
     # 最小二乘法求解权重
     w_lsq = np.dot(np.linalg.pinv(phi), y_train)
 
