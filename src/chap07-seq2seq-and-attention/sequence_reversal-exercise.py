--- conflicted
+++ resolved
@@ -3,7 +3,10 @@
 
 # # 序列逆置
 # 使用sequence to sequence 模型将一个字符串序列逆置。
-# 例如 `OIMESIQFIQ` 逆置成 `QIFQISEMIO`
+# 例如 `OIMESIQFIQ` 逆置成 `QIFQISEMIO`(下图来自网络，是一个sequence to sequence 模型示意图 )
+# ![seq2seq](./seq2seq.png)
+
+# In[1]:
 
 import numpy as np
 import tensorflow as tf
@@ -11,11 +14,15 @@
 from tensorflow import keras
 from tensorflow.keras import layers, optimizers, datasets
 import os,sys,tqdm
+
+
+# ## 玩具序列数据生成
+# 生成只包含[A-Z]的字符串，并且将encoder输入以及decoder输入以及decoder输出准备好（转成index）
+
+# In[2]:
+
 import random
 import string
-
-# ## 玩具序列数据生成
-# 生成只包含[A-Z]的字符串，并且将encoder输入以及decoder输入以及decoder输出准备好（转成index）
 
 def random_string(length):
     """
@@ -28,57 +35,50 @@
     # 步骤 1：定义可用字符集（这里使用大写英文字母）
     letters = string.ascii_uppercase  # 'ABCDEFGHIJKLMNOPQRSTUVWXYZ'
 
-    # 步骤 2：从字符集中随机选择指定数量的字符
+    # 步骤 2：从字符集中随机选择指定数量的字符 ；使用 random.choice(letters) 从 letters 中随机选择一个字符
     random_chars = [random.choice(letters) for _ in range(length)]
 
     # 步骤 3：将字符列表拼接成字符串并返回
     return ''.join(random_chars)
+    # 重复这个过程 stringLength 次，并用 ''.join() 将这些字符连接成一个字符串
+    # 最终返回生成的随机字符串
 
 def get_batch(batch_size, length):
-    """
-    生成一批用于训练的序列数据
-    参数:
-        batch_size (int): 批次大小
-        length (int): 每个序列的长度
-    返回:
-        tuple: 包含原始字符串、编码器输入、解码器输入和解码器输出的张量
-    """
-    batched_examples = [random_string(length) for i in range(batch_size)]    # 生成batch_size个随机字符串
-    
-    # 将每个字符转换为对应的索引（A->1, B->2, ..., Z->26）
-    enc_x = [[ord(ch) - ord('A') + 1 for ch in list(exp)] for exp in batched_examples]
-    
-    # 目标输出：将编码器输入序列逆序
-    y = [[o for o in reversed(e_idx)] for e_idx in enc_x]   
-    
-    # 解码器输入：在目标序列前添加起始标记0，用于训练时的teacher forcing
-    dec_x = [[0] + e_idx[:-1] for e_idx in y]   
-    
+    batched_examples = [randomString(length) for i in range(batch_size)]    # 生成batch_size个随机字符串
+    enc_x = [[ord(ch) - ord('A') + 1 for ch in list(exp)] for exp in batched_examples]  # 转成索引
+    y = [[o for o in reversed(e_idx)] for e_idx in enc_x]   # 逆序
+    dec_x = [[0] + e_idx[:-1] for e_idx in y]   # 添加起始符
     return (batched_examples, tf.constant(enc_x, dtype=tf.int32), 
             tf.constant(dec_x, dtype=tf.int32), tf.constant(y, dtype=tf.int32))
-
 print(get_batch(2, 10))
 
 ###
 
-# # 建立sequence to sequence 模型
+# # 建立sequence to sequence 模型##
+
+# In[3]:
+
 
 class mySeq2SeqModel(keras.Model):
     def __init__(self):
-        """初始化序列到序列模型"""
-        # 初始化父类 keras.Model
+        # 初始化父类 keras.Model，必须调用
         super().__init__()
+
         # 词表大小为27：A-Z共26个大写字母，加上1个特殊的起始符（用0表示）
         self.v_sz = 27
+
         # 嵌入层：将每个字符的索引映射成64维的向量表示
+        # 输入维度：self.v_sz（即词表大小），输出维度为64
         self.embed_layer = tf.keras.layers.Embedding(self.v_sz, 64,
                                                     batch_input_shape=[None, None])
+
         # 编码器RNN单元：使用SimpleRNNCell，隐藏状态维度为128
         self.encoder_cell = tf.keras.layers.SimpleRNNCell(128)
+
         # 解码器RNN单元：使用SimpleRNNCell，隐藏状态维度为128
         self.decoder_cell = tf.keras.layers.SimpleRNNCell(128)
 
-        # 编码器RNN层：将RNNCell包裹成完整RNN，输出整个序列并返回最终状态
+        # 编码器RNN层：将RNNCell包裹成完整RNN，输出整个序列（return_sequences=True），并返回最终状态（return_state=True）
         self.encoder = tf.keras.layers.RNN(
             self.encoder_cell,
             return_sequences=True,   # 返回每个时间步的输出
@@ -92,56 +92,50 @@
             return_state=True
         )
 
-        # 全连接层：将解码器的每个时间步的输出转换为词表大小的logits
+        # 全连接层：将解码器的每个时间步的输出转换为词表大小的 logits（即每个字符的预测概率分布）
         self.dense = tf.keras.layers.Dense(self.v_sz)
 
+        
     @tf.function
     def call(self, enc_ids, dec_ids):
         '''
         完成sequence2sequence 模型的搭建，模块已经在`__init__`函数中定义好
         前向传播过程：编码器 -> 解码器 -> 全连接层
         '''
-        # 编码过程：将输入序列转换为隐藏表示
+        # 编码过程
         enc_emb = self.embed_layer(enc_ids)  # (batch_size, enc_seq_len, emb_dim)
         enc_out, enc_state = self.encoder(enc_emb)  # enc_out: (batch_size, enc_seq_len, enc_units)
         
-<<<<<<< HEAD
         # 解码过程，使用编码器的最终状态作为初始状态
-        dec_emb = self.embed_layer(dec_ids)  ## (batch_size, dec_seq_len, emb_dim)
-=======
-        # 解码过程：使用编码器的最终状态作为初始状态，结合解码器输入生成输出序列
         dec_emb = self.embed_layer(dec_ids)  # (batch_size, dec_seq_len, emb_dim)
->>>>>>> 4881a019
         dec_out, dec_state = self.decoder(dec_emb, initial_state=enc_state)  # dec_out: (batch_size, dec_seq_len, dec_units)
         
-        # 计算logits：将解码器输出映射到词表空间
+        # 计算logits 
         logits = self.dense(dec_out)  # (batch_size, dec_seq_len, vocab_size)
         return logits
     
+    
     @tf.function
     def encode(self, enc_ids):
-        """
-        对输入序列进行编码，获取编码器的最终状态
-        返回:
-            list: 包含编码器最后一个时间步的输出和最终状态
-        """
-        enc_emb = self.embed_layer(enc_ids) # shape(b_sz, len, emb_sz)
-        enc_out, enc_state = self.encoder(enc_emb)  # 使用编码器处理嵌入向量，获取编码器输出和最终状态
-        
-        return [enc_out[:, -1, :], enc_state]  # 返回编码器最后一个时间步的输出和最终状态
+        enc_emb = self.embed_layer(enc_ids) # shape(b_sz, len, emb_sz)，通过嵌入层将token ID转换为词向量，输出形状: (batch_size, sequence_length, embedding_size)
+        enc_out, enc_state = self.encoder(enc_emb)# 使用编码器处理嵌入向量，获取编码器输出和最终状态
+        
+        return [enc_out[:, -1, :], enc_state]# 返回编码器最后一个时间步的输出和最终状态
     
     def get_next_token(self, x, state):
         '''
-        根据当前输入和状态预测下一个token
         shape(x) = [b_sz,] 
         '''
-        inp_emb = self.embed_layer(x) #shape(b_sz, emb_sz)
-        h, state = self.decoder_cell.call(inp_emb, state) # shape(b_sz, h_sz)
-        logits = self.dense(h) # shape(b_sz, v_sz)
+        inp_emb = self.embed_layer(x) #shape(b_sz, emb_sz)，将输入token ID转换为词向量，输出形状: (batch_size, embedding_size)
+        h, state = self.decoder_cell.call(inp_emb, state) # shape(b_sz, h_sz)，通过解码器单元处理当前输入，更新隐藏状态，h形状: (batch_size, hidden_size)
+        logits = self.dense(h) # shape(b_sz, v_sz)，将解码器输出映射到词汇表大小的空间，获取每个token的得分，输出形状: (batch_size, vocabulary_size)
         out = tf.argmax(logits, axis=-1)# 选择得分最高的token作为预测结果
         return out, state
 
+
 # # Loss函数以及训练逻辑
+
+# In[4]:
 
 #定义了一个使用TensorFlow的@tf.function装饰器的函数compute_loss，用于计算模型预测的损失值
 @tf.function
@@ -151,9 +145,9 @@
             logits=logits, labels=labels)
     losses = tf.reduce_mean(losses)
     return losses
-
-@tf.function  
-# 将函数编译为TensorFlow计算图，提升性能
+#定义了一个使用TensorFlow的@tf.function装饰器的函数train_one_step，用于执行一个训练步骤
+
+@tf.function  # 将函数编译为TensorFlow计算图，提升性能
 def train_one_step(model, optimizer, enc_x, dec_x, y):
     """执行一次训练步骤（前向传播+反向传播）"""
     with tf.GradientTape() as tape:  # 自动记录梯度
@@ -167,7 +161,6 @@
     optimizer.apply_gradients(zip(grads, model.trainable_variables))
     
     return loss  # 返回当前步骤的损失值
-
 def train(model, optimizer, seqlen):
     """训练过程，迭代 3000 步"""
     loss = 0.0
@@ -179,52 +172,53 @@
             print('step', step, ': loss', loss.numpy())
     return loss
 
+
 # # 训练迭代
 
+# In[5]:
 optimizer = optimizers.Adam(0.0005)
 model = mySeq2SeqModel()
 train(model, optimizer, seqlen=20)
 
+
 # # 测试模型逆置能力
 # 首先要先对输入的一个字符串进行encode，然后在用decoder解码出逆置的字符串
 # 测试阶段跟训练阶段的区别在于，在训练的时候decoder的输入是给定的，而在预测的时候我们需要一步步生成下一步的decoder的输入
 
+# In[6]:
+
+
 def sequence_reversal():
     """测试阶段：对一个字符串执行encode，然后逐步decode得到逆序结果"""
     def decode(init_state, steps=10):
-        """
-        从初始状态开始，逐步解码生成输出序列
-        参数:
-            init_state: 编码器的初始状态
-            steps: 要生成的最大步数
-        返回:
-            list: 生成的字符串列表
-        """
-        b_sz = tf.shape(init_state[0])[0]  # 获取批次大小
+        b_sz = tf.shape(init_state[0])[0]# 获取批次大小
         cur_token = tf.zeros(shape=[b_sz], dtype=tf.int32)  # 起始 token（全为 0）
-        state = init_state  # 初始化状态为编码器输出的状态
-        collect = []  # 存储每一步生成的token
+        state = init_state# 初始化状态为编码器输出的状态
+        collect = []# 存储每一步生成的token
         for i in range(steps):# 逐步解码生成序列
-            cur_token, state = model.get_next_token(cur_token, state)  # 获取下一个token预测和更新后的状态
+            cur_token, state = model.get_next_token(cur_token, state)# 获取下一个token预测和更新后的状态
             collect.append(tf.expand_dims(cur_token, axis=-1))  # 收集每一步生成的 token
         out = tf.concat(collect, axis=-1).numpy()  # 拼接输出序列
-        
-        # 将索引转换回字符
-        out = [''.join([chr(idx+ord('A')-1) for idx in exp]) for exp in out]  
+        out = [''.join([chr(idx+ord('A')-1) for idx in exp]) for exp in out]  # 索引转字符
         return out
     
-    batched_examples, enc_x, _, _ = get_batch(32, 10)  # 生成一批测试数据（32个样本，每个序列长度10）
-    state = model.encode(enc_x)  # 对输入序列进行编码
-    return decode(state, enc_x.get_shape()[-1]), batched_examples  # 解码生成逆序序列，步数等于输入序列长度
+    batched_examples, enc_x, _, _ = get_batch(32, 10)# 生成一批测试数据（32个样本，每个序列长度10）
+    state = model.encode(enc_x)# 对输入序列进行编码
+    return decode(state, enc_x.get_shape()[-1]), batched_examples# 解码生成逆序序列，步数等于输入序列长度
 
 def is_reverse(seq, rev_seq):
     """检查 rev_seq 是否为 seq 的逆序"""
-    rev_seq_rev = ''.join([i for i in reversed(list(rev_seq))])  # 反转rev_seq并与原始seq比较
+    rev_seq_rev = ''.join([i for i in reversed(list(rev_seq))])# 反转rev_seq并与原始seq比较
     if seq == rev_seq_rev:
         return True
     else:
         return False
-
 # 测试模型逆序能力的准确性
 print([is_reverse(*item) for item in list(zip(*sequence_reversal()))])
-print(list(zip(*sequence_reversal())))+print(list(zip(*sequence_reversal())))
+
+
+# In[ ]:
+
+
+
